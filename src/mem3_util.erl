--- conflicted
+++ resolved
@@ -79,20 +79,6 @@
 
 write_db_doc(DbName, #doc{id=Id, body=Body} = Doc, ShouldMutate) ->
     {ok, Db} = couch_db:open(DbName, []),
-<<<<<<< HEAD
-    try
-        update_db_doc(Db, Doc)
-    catch conflict ->
-        % one more check to detect a real conflict
-        #doc{id=Id, body=Body} = Doc,
-        case couch_db:open_doc(Db, Id, []) of
-        {ok, #doc{body=Body}} ->
-            % assume this is a race with a replication
-            ok;
-        {ok, _} ->
-            conflict
-        end
-=======
     try couch_db:open_doc(Db, Id, []) of
     {ok, #doc{body = Body}} ->
         % the doc is already in the desired state, we're done here
@@ -108,27 +94,10 @@
     _ ->
         % the doc already exists in a different state
         conflict
->>>>>>> d96be72b
     after
         couch_db:close(Db)
     end.
 
-<<<<<<< HEAD
-update_db_doc(Db, #doc{id=Id, body=Body} = Doc) ->
-    case couch_db:open_doc(Db, Id, []) of
-    {not_found, _} ->
-        {ok, _} = couch_db:update_doc(Db, Doc, []),
-        ok;
-    % harmless race condition
-    {ok, #doc{body=Body}} ->
-        ok;
-    % real conflict
-    {ok, _} ->
-        conflict
-    end.
-
-=======
->>>>>>> d96be72b
 delete_db_doc(DocId) ->
     DbName = ?l2b(couch_config:get("mem3", "shard_db", "dbs")),
     delete_db_doc(DbName, DocId, true).
